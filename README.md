--- conflicted
+++ resolved
@@ -1,11 +1,7 @@
-# README for Sequencer64 0.97.0 (Native JACK, CLI, tempo, play-lists...)
+# README for Sequencer64 0.97.1 (Native JACK, CLI, tempo, play-lists...)
 
 Chris Ahlstrom
-<<<<<<< HEAD
-2015-09-10 to 2021-05-25
-=======
-2015-09-10 to 2021-05-08
->>>>>>> f7aedff4
+2015-09-10 to 2023-02-18
 
 __Sequencer64__ is a live MIDI looper with a song-creation layout window.
 Sequencer64 is a reboot of seq24, extending it greatly over the last six years.
@@ -60,6 +56,7 @@
 
     *   Version 0.97.1:
         *   Added Phrygian scale thanks to user WinkoErades.
+        *   Fixes re issue #222.
     *   Version 0.97.0:
         *   Fixed an issue reading track names in the midifile class.
         *   Fixed an issue with dropping note events at the edge of a measure.
