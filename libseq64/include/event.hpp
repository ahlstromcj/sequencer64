#ifndef SEQ64_EVENT_HPP
#define SEQ64_EVENT_HPP

/*
 *  This file is part of seq24/sequencer64.
 *
 *  seq24 is free software; you can redistribute it and/or modify
 *  it under the terms of the GNU General Public License as published by
 *  the Free Software Foundation; either version 2 of the License, or
 *  (at your option) any later version.
 *
 *  seq24 is distributed in the hope that it will be useful,
 *  but WITHOUT ANY WARRANTY; without even the implied warranty of
 *  MERCHANTABILITY or FITNESS FOR A PARTICULAR PURPOSE.  See the
 *  GNU General Public License for more details.
 *
 *  You should have received a copy of the GNU General Public License
 *  along with seq24; if not, write to the Free Software
 *  Foundation, Inc., 59 Temple Place, Suite 330, Boston, MA  02111-1307  USA
 */

/**
 * \file          event.hpp
 *
 *  This module declares/defines the event class for operating with
 *  MIDI events.
 *
 * \library       sequencer64 application
 * \author        Seq24 team; modifications by Chris Ahlstrom
 * \date          2015-07-24
<<<<<<< HEAD
 * \updates       2017-08-21
=======
 * \updates       2017-08-22
>>>>>>> e6bcd23a
 * \license       GNU GPLv2 or above
 *
 *  This module also declares/defines the various constants, status-byte
 *  values, or data values for MIDI events.  This class is also a base class,
 *  so that we can manage "editable events".
 *
 *  Note the new inline free function is_note_off_velocity().
 *
 *  One thing we need to add to this event class is a way to encapsulate
 *  Meta events.  First, we use the existing event::SysexContainer to hold
 *  this data.
 */

#include <string>                       /* used in to_string()          */
#include <vector>                       /* SYSEX data stored in vector  */

#include "midibyte.hpp"                 /* seq64::midibyte typedef      */
#include "seq64_features.h"             /* feature macros               */

/**
 *  Defines the number of data bytes in MIDI status data.
 */

#define SEQ64_MIDI_DATA_BYTE_COUNT      2

/*
 *  Do not document a namespace; it breaks Doxygen.
 */

namespace seq64
{

/**
 *  This highest bit of the status byte is always 1.
 */

const midibyte EVENT_STATUS_BIT         = 0x80;

/**
 *  Channel Voice Messages.
 *
 *  The following MIDI events are channel messages.  The comments represent
 *  the one or two data-bytes of the message.
 *
 *  Note that Channel Mode Messages use the same code as the Control Change,
 *  but uses reserved controller numbers ranging from 122 to 127.
 *
 *  The EVENT_ANY (0x00) value may prove to be useful in allowing any event to
 *  be dealt with.  Not sure yet, but the cost is minimal.
 */

const midibyte EVENT_ANY                = 0x00;      // our own value
const midibyte EVENT_NOTE_OFF           = 0x80;      // 0kkkkkkk 0vvvvvvv
const midibyte EVENT_NOTE_ON            = 0x90;      // 0kkkkkkk 0vvvvvvv
const midibyte EVENT_AFTERTOUCH         = 0xA0;      // 0kkkkkkk 0vvvvvvv
const midibyte EVENT_CONTROL_CHANGE     = 0xB0;      // 0ccccccc 0vvvvvvv
const midibyte EVENT_PROGRAM_CHANGE     = 0xC0;      // 0ppppppp
const midibyte EVENT_CHANNEL_PRESSURE   = 0xD0;      // 0vvvvvvv
const midibyte EVENT_PITCH_WHEEL        = 0xE0;      // 0lllllll 0mmmmmmm

/**
 *  System Messages.
 *
 *  The following MIDI events have no channel.  We have included redundant
 *  constant variables for the SysEx Start and End bytes just to make it
 *  clear that they are part of this sequence of values, though usually
 *  treated separately.
 *
 *  Only the following constants are followed by some data bytes:
 *
 *      -   EVENT_MIDI_SYSEX            = 0xF0
 *      -   EVENT_MIDI_QUARTER_FRAME    = 0xF1      // undefined?
 *      -   EVENT_MIDI_SONG_POS         = 0xF2
 *      -   EVENT_MIDI_SONG_SELECT      = 0xF3
 *
 *  A MIDI System Exclusive (SYSEX) message starts with F0, followed
 *  by the manufacturer ID (how many? bytes), a number of data bytes, and
 *  ended by an F7.
 */

const midibyte EVENT_MIDI_SYSEX          = 0xF0;      // redundant, see below
const midibyte EVENT_MIDI_QUARTER_FRAME  = 0xF1;      // undefined?
const midibyte EVENT_MIDI_SONG_POS       = 0xF2;
const midibyte EVENT_MIDI_SONG_SELECT    = 0xF3;      // not used
const midibyte EVENT_MIDI_SONG_F4        = 0xF4;      // undefined
const midibyte EVENT_MIDI_SONG_F5        = 0xF5;      // undefined
const midibyte EVENT_MIDI_TUNE_SELECT    = 0xF6;      // not used in seq24
const midibyte EVENT_MIDI_SYSEX_END      = 0xF7;      // redundant, see below
const midibyte EVENT_MIDI_SYSEX_CONTINUE = 0xF7;      // redundant, see below
const midibyte EVENT_MIDI_CLOCK          = 0xF8;
const midibyte EVENT_MIDI_SONG_F9        = 0xF9;      // undefined
const midibyte EVENT_MIDI_START          = 0xFA;
const midibyte EVENT_MIDI_CONTINUE       = 0xFB;
const midibyte EVENT_MIDI_STOP           = 0xFC;
const midibyte EVENT_MIDI_SONG_FD        = 0xFD;      // undefined
const midibyte EVENT_MIDI_ACTIVE_SENS    = 0xFE;      // not used in seq24
const midibyte EVENT_MIDI_RESET          = 0xFF;      // not used in seq24

/**
 *  0xFF is a MIDI "escape code" used in MIDI files to introduce a MIDI meta
 *  event.  Note that it has the same code (0xFF) as the Reset message, but
 *  the Meta message is read from a MIDI file, while the Reset message is sent
 *  to the sequencer by other MIDI participants.
 */

const midibyte EVENT_MIDI_META           = 0xFF;      // an escape code

/**
 *  Provides values for the currently-supported Meta events:
 *
 *      -   Set Tempo (0x51)
 *      -   Time Signature (0x58)
 */

const midibyte EVENT_META_SET_TEMPO      = 0x51;
const midibyte EVENT_META_TIME_SIGNATURE = 0x58;

/**
 *  As a "type" (overloaded on channel) value for a Meta event, 0xFF indicates
 *  an illegal meta type.
 */

const midibyte EVENT_META_ILLEGAL        = 0xFF;      // a problem code

/**
 *  This value of 0xFF is Sequencer64's channel value that indicates that
 *  the event's m_channel value is bogus.  However, it also means that the
 *  channel is encoded in the m_status byte itself.  This is our work around
 *  to be able to hold a multi-channel SMF 0 track in a sequence.  In a
 *  Sequencer64 SMF 0 track, every event has a channel.  In a Sequencer64 SMF
 *  1 track, the events do not have a channel.  Instead, the channel is a
 *  global value of the sequence, and is stuffed into each event when the
 *  event is played or is written to a MIDI file.
 */

const midibyte EVENT_NULL_CHANNEL        = 0xFF;

/**
 *  These file masks are used to obtain or to mask off the channel data from a
 *  status byte.
 */

const midibyte EVENT_GET_CHAN_MASK       = 0x0F;
const midibyte EVENT_CLEAR_CHAN_MASK     = 0xF0;

/**
 *  Variable from the "stazed" extras.  We reversed the parts of each token
 *  for consistency with the macros defined above.
 */

const int EVENTS_ALL                     = -1;
const int EVENTS_UNSELECTED              =  0;

/**
 *  This free function is used in the midifile module and in the
 *  event::is_note_off_recorded() member function.
 *
 * \param status
 *      The type of event, which might be EVENT_NOTE_ON.
 */

inline bool
is_note_off_velocity (midibyte status, midibyte data)
{
    return status == EVENT_NOTE_ON && data == 0;
}

/**
 *  Provides events for management of MIDI events.
 *
 *  A MIDI event consists of 3 bytes:
 *
 *      -#  Status byte, 1sssnnn, where the sss bits specify the type of
 *          message, and the nnnn bits denote the channel number.
 *          The status byte always starts with 0.
 *      -#  The first data byte, 0xxxxxxx, where the data byte always
 *          start with 0, and the xxxxxxx values range from 0 to 127.
 *      -#  The second data byte, 0xxxxxxx.
 *
 *  This class may have too many member functions.
 */

class event
{

public:

    /**
     *  Provides a type definition for a vector of midibytes.  This type will
     *  also hold the generally small amounts of data needed for Meta events,
     *  but doesn't help us encapsulate derived values, such as tempo.
     */

    typedef std::vector<midibyte> SysexContainer;

private:

    /**
     *  Provides the MIDI timestamp in ticks, otherwise known as the "pulses"
     *  in "pulses per quarter note" (PPQN).
     */

    midipulse m_timestamp;

    /**
     *  This is the status byte without the channel. The channel is included
     *  when recording MIDI, but, once a sequence with a matching channel is
     *  found, the channel nybble is cleared for storage.  The channel will be
     *  added back on the MIDI bus upon playback.  The high nybble = type of
     *  event; The low nybble = channel.  Bit 7 is present in all status
     *  bytes.
     *
     *  Note that, for status values of 0xF0 (Sysex) or 0xFF (Meta), special
     *  handling of the event can occur.  We would like to eventually use
     *  inheritance to keep the event class simple.  For now, search for
     *  "tempo" and "sysex" to tease out their implementations. Sigh.
     */

    midibyte m_status;

    /**
     *  In order to be able to handle MIDI channel-splitting of an SMF 0 file,
     *  we need to store the channel, even if we override it when playing the
     *  MIDI data.  This member adds another 4 bytes to the event object, most
     *  likely.
     *
     *  Overload:  For Meta events, where is_meta() is true, this value holds
     *  the type of Meta event. See the editable_event::sm_meta_event_names[]
     *  array.  Note that EVENT_META_ILLEGAL (0xFF) indicates and illegal Meta
     *  event.
     */

    midibyte m_channel;

    /**
     *  The two bytes of data for the MIDI event.  Remember that the
     *  most-significant bit of a data byte is always 0.  A one-byte message
     *  uses only the 0th index.
     */

    midibyte m_data[SEQ64_MIDI_DATA_BYTE_COUNT];

    /**
     *  The data buffer for SYSEX messages.  Adapted from Stazed's Seq32
     *  project on GitHub.  This object will also hold the generally small
     *  amounts of data needed for Meta events.
     */

    SysexContainer m_sysex;

    /**
     *  This event is used to link Note Ons and Offs together.
     */

    event * m_linked;

    /**
     *  Indicates that a link has been made.  This item is used [via
     *  the get_link() and link() accessors] in the sequence class.
     */

    bool m_has_link;

    /**
     *  Answers the question "is this event selected in editing."
     */

    bool m_selected;

    /**
     *  Answers the question "is this event marked in processing."
     */

    bool m_marked;

    /**
     *  Answers the question "is this event being painted."
     */

    bool m_painted;

public:

    event ();
    event (const event & rhs);
    event & operator = (const event & rhs);
    virtual ~event ();

    /*
     * Operator overload, the only one needed for sorting events in a list
     * or a map.
     */

    bool operator < (const event & rhsevent) const;

    /**
     * \setter m_timestamp
     *
     * \param time
     *      Provides the time value, in ticks, to set as the timestamp.
     */

    void set_timestamp (midipulse time)
    {
        m_timestamp = time;
    }

    /**
     * \getter m_timestamp
     */

    midipulse get_timestamp () const
    {
        return m_timestamp;
    }

    /**
     * \getter m_channel
     */

    midibyte get_channel () const
    {
        return m_channel;
    }

    /**
     *  Checks the channel number to see if the event's channel matches it, or
     *  if the event has no channel.  Used in the SMF 0 track-splitting code.
     *
     * \param channel
     *      The channel to check.
     *
     * \return
     *      Returns true if the given channel matches the event's channel.
     */

    bool check_channel (int channel) const
    {
        return m_channel == EVENT_NULL_CHANNEL || midibyte(channel) == m_channel;
    }

    /**
     *  Static test for the channel message/statuse values: Note On, Note Off,
     *  Aftertouch, Control Change, Program Change, Channel Pressure, and
     *  Pitch Wheel.  This function requires that the channel data have
     *  already been masked off.
     *
     * \param m
     *      The channel status or message byte to be tested, with the channel
     *      bits masked off.
     *
     *  We could add an optional boolean to cause the channel nybble to be
     *  explicitly cleared.
     *
     * \return
     *      Returns true if the byte represents a MIDI channel message.
     */

    static bool is_channel_msg (midibyte m)
    {
        return
        (
            m == EVENT_NOTE_ON        || m == EVENT_NOTE_OFF ||
            m == EVENT_AFTERTOUCH     || m == EVENT_CONTROL_CHANGE ||
            m == EVENT_PROGRAM_CHANGE || m == EVENT_CHANNEL_PRESSURE ||
            m == EVENT_PITCH_WHEEL
        );
    }

    /**
     *  Static test for channel messages that have only one data byte: Program
     *  Change and Channel Pressure.  The rest of the channel messages have
     *  two data bytes.  This function requires that the channel data have
     *  already been masked off.
     *
     * \param m
     *      The channel status or message byte to be tested, with the channel
     *      bits masked off.
     *
     *  We could add an optional boolean to cause the channel nybble to be
     *  explicitly cleared.
     *
     * \return
     *      Returns true if the byte represents a MIDI channel message that
     *      has only one data byte.  However, if this function returns false,
     *      it might not be a channel message at all, so be careful.
     */

    static bool is_one_byte_msg (midibyte m)
    {
        return m == EVENT_PROGRAM_CHANGE || m == EVENT_CHANNEL_PRESSURE;
    }

    /**
     *  Static test for channel messages that have two data bytes: Note On,
     *  Note Off, Control Change, Aftertouch, and Pitch Wheel.  This function
     *  requires that the channel data have already been masked off.
     *
     * \param m
     *      The channel status or message byte to be tested, with the channel
     *      bits masked off.
     *
     *  We could add an optional boolean to cause the channel nybble to be
     *  explicitly cleared.
     *
     * \return
     *      Returns true if the byte represents a MIDI channel message that
     *      has two data bytes.  However, if this function returns false,
     *      it might not be a channel message at all, so be careful.
     */

    static bool is_two_byte_msg (midibyte m)
    {
        return
        (
            m == EVENT_NOTE_ON        || m == EVENT_NOTE_OFF   ||
            m == EVENT_CONTROL_CHANGE || m == EVENT_AFTERTOUCH ||
            m == EVENT_PITCH_WHEEL
        );
    }

    /**
     *  Static test for a SysEx message.
     *
     * \param m
     *      The status/message byte to test, with the channel bits masked off.
     */

    static bool is_sysex_msg (midibyte m)
    {
        return m == EVENT_MIDI_SYSEX;
    }

    /**
     *  Static test for messages that involve notes and velocity: Note On,
     *  Note Off, and Aftertouch.  This function requires that the channel
     *  nybble has already been masked off.
     *
     * \param m
     *      The channel status or message byte to be tested, with the channel
     *      bits masked off.
     *
     *  We could add an optional boolean to cause the channel nybble to be
     *  explicitly cleared.
     *
     * \return
     *      Returns true if the byte represents a MIDI note message.
     */

    static bool is_note_msg (midibyte m)
    {
        return m == EVENT_NOTE_ON || m == EVENT_NOTE_OFF || m == EVENT_AFTERTOUCH;
    }

    /**
     *  Static test for messages that involve notes only: Note On and
     *  Note Off.
     *
     * \param m
     *      The channel status or message byte to be tested, with the channel
     *      bits masked off.
     *
     * \return
     *      Returns true if the byte represents a MIDI note on/off message.
     */

    static bool is_strict_note_msg (midibyte m)
    {
        return m == EVENT_NOTE_ON || m == EVENT_NOTE_OFF;
    }

    /**
     *  Static test for channel messages that are either not control-change
     *  messages, or are and match the given controller value.
     *
     * \note
     *      The old logic was the first line, but can be simplified to the
     *      second line; the third line shows the abstract representation.
     *      Also made sure of this using a couple truth tables.
     *
\verbatim
        (m != EVENT_CONTROL_CHANGE) || (m == EVENT_CONTROL_CHANGE && d == cc)
        (m != EVENT_CONTROL_CHANGE) || (d == cc)
        a || (! a && b)  =>  a || b
\endverbatim
     *
     * \param m
     *      The channel status or message byte to be tested, with the channel
     *      bits masked off.
     *
     * \param cc
     *      The desired cc value, which the datum must match, if the message is
     *      a control-change message.
     *
     * \param datum
     *      The current datum, to be compared to cc, if the message is a
     *      control-change message.
     *
     * \return
     *      Returns true if the message is not a control-change, or if it is
     *      and the cc and datum parameters match.
     */

    static inline bool is_desired_cc_or_not_cc
    (
        midibyte m, midibyte cc, midibyte datum
    )
    {
        return (m != EVENT_CONTROL_CHANGE) || (datum == cc);
    }

    /**
     *  Calculates the value of the current timestamp modulo the given
     *  parameter.
     *
     * \param modtick
     *      The tick value to mod the timestamp against.
     *
     * \return
     *      Returns a value ranging from 0 to _mod-1.
     */

    void mod_timestamp (midipulse modtick)
    {
        m_timestamp %= modtick;
    }

    void set_status (midibyte status);
    void set_status (midibyte eventcode, midibyte channel);
    void set_meta_status (midibyte metatype);

    /**
     *  This function is used in recording to preserve the input channel
     *  information for deciding what to do with an incoming MIDI event.
     *  It replaces stazed's set_status() that had an optional "record"
     *  parameter.  This call allows channel to be detected and used in MIDI
     *  control events.
     *
     * \param eventcode
     *      The status byte, generally read from the MIDI buss.
     */

    void set_status_keep_channel (midibyte eventcode)
    {
        m_status = eventcode;
        m_channel = eventcode & EVENT_GET_CHAN_MASK;
    }

    /**
     *  Sets the channel "nybble", without modifying the status "nybble".
     *  It actually just sets the m_channel member.  Note that the sequence
     *  channel generally overrides this value in the usage of the event.
     *
     * \param channel
     *      The channel byte to be set.
     */

    void set_channel (midibyte channel)
    {
        m_channel = channel;
    }

    /**
     * \getter m_status
     */

    midibyte get_status () const
    {
        return m_status;
    }

    /**
     *  Returns true if the event's status is *not* a control-change, but
     *  does match the given status.
     *
     * \param status
     *      The status to be checked.
     */

    bool non_cc_match (midibyte status)
    {
        return status != EVENT_CONTROL_CHANGE && m_status == status;
    }

    /**
     *  Returns true if the event's status is a control-change that matches
     *  the given status, and has a control value matching the given
     *  control-change value.
     *
     * \param st
     *      The status to be checked.
     *
     * \param cc
     *      The control-change value to be checked against the events current
     *      "d0" value.
     */

    bool cc_match (midibyte st, midibyte cc)
    {
        return st == EVENT_CONTROL_CHANGE && m_status == st && m_data[0] == cc;
    }

    /**
     *  Clears the most-significant-bit of the d1 parameter, and sets it into
     *  the first byte of m_data.  The second byte of data is zeroed.  The
     *  data bytes are in a two-byte array member, m_data.  This setter is
     *  useful for Program Change and Channel Pressure events.
     *
     * \param d1
     *      The byte value to set as the first data byte.
     */

    void set_data (midibyte d1)
    {
        m_data[0] = d1 & 0x7F;
        m_data[1] = 0;                  /* not strictly necessary   */
    }

    /**
     *  Clears the most-significant-bit of both parameters, and sets them into
     *  the first and second bytes of m_data.
     *
     * \param d1
     *      The first byte value to set.
     *
     * \param d2
     *      The second byte value to set.
     */

    void set_data (midibyte d1, midibyte d2)
    {
        m_data[0] = d1 & 0x7F;
        m_data[1] = d2 & 0x7F;
    }

    /**
     *  Retrieves only the first  data byte from m_data[] and copies it into
     *  the parameter.
     *
     * \param d0 [out]
     *      The return reference for the first byte.
     */

    void get_data (midibyte & d0) const
    {
        d0 = m_data[0];
    }

    /**
     *  Retrieves the two data bytes from m_data[] and copies each into its
     *  respective parameter.
     *
     * \param d0 [out]
     *      The return reference for the first byte.
     *
     * \param d1 [out]
     *      The return reference for the first byte.
     */

    void get_data (midibyte & d0, midibyte & d1) const
    {
        d0 = m_data[0];
        d1 = m_data[1];
    }

    /**
     *  Increments the first data byte (m_data[0]) and clears the most
     *  significant bit.
     */

    void increment_data1 ()
    {
        m_data[0] = (m_data[0] + 1) & 0x7F;
    }

    /**
     *  Decrements the first data byte (m_data[0]) and clears the most
     *  significant bit.
     */

    void decrement_data1 ()
    {
        m_data[0] = (m_data[0] - 1) & 0x7F;
    }

    /**
     *  Increments the second data byte (m_data[1]) and clears the most
     *  significant bit.
     */

    void increment_data2 ()
    {
        m_data[1] = (m_data[1] + 1) & 0x7F;
    }

    /**
     *  Decrements the second data byte (m_data[1]) and clears the most
     *  significant bit.
     */

    void decrement_data2 ()
    {
        m_data[1] = (m_data[1] - 1) & 0x7F;
    }

    bool append_sysex (midibyte * data, int len);
    bool append_sysex (midibyte data);
    bool append_meta_data (midibyte metatype, midibyte * data, int len);
    void restart_sysex ();              // kind of useless

    /**
     *  Resets and adds ex data.
     *
     * \param data
     *      Provides the SysEx/Meta data.  If not provided, nothing is done,
     *      and false is returned.
     *
     * \param len
     *      The number of bytes to set.
     *
     * \return
     *      Returns true if the function succeeded.
     */

    bool set_sysex (midibyte * data, int len)
    {
        m_sysex.clear();
        return append_sysex(data, len);
    }

    /**
     * \getter m_sysex from stazed, non-const version for use by midibus.
     */

    SysexContainer & get_sysex ()
    {
        return m_sysex;
    }

    /**
     * \getter m_sysex from stazed
     */

    const SysexContainer & get_sysex () const
    {
        return m_sysex;
    }

    /**
     * \setter m_sysex from stazed
     */

    void set_sysex_size (int len)
    {
        if (len == 0)
            m_sysex.clear();
        else
            m_sysex.resize(len);
    }

    /**
     * \getter m_sysex.size()
     */

    int get_sysex_size () const
    {
        return int(m_sysex.size());
    }

    /**
     *  Sets m_has_link and sets m_link to the provided event pointer.
     *
     * \param ev
     *      Provides a pointer to the event value to set.  If null, then
     *      m_has_link is set to false, to guarantee that is_linked() is
     *      correct.
     */

    void link (event * ev)
    {
        m_linked = ev;
        m_has_link = not_nullptr(ev);
    }

    /**
     * \getter m_linked
     */

    event * get_linked () const
    {
        return m_linked;
    }

    /**
     * \getter m_has_link
     */

    bool is_linked () const
    {
        return m_has_link;
    }

    /**
     * \setter m_has_link and m_linked
     */

    void clear_link ()
    {
        m_has_link = false;
        m_linked = nullptr;
    }

    /**
     * \setter m_painted
     */

    void paint ()
    {
        m_painted = true;
    }

    /**
     * \setter m_painted
     */

    void unpaint ()
    {
        m_painted = false;
    }

    /**
     * \getter m_painted
     */

    bool is_painted () const
    {
        return m_painted;
    }

    /**
     * \setter m_marked
     */

    void mark ()
    {
        m_marked = true;
    }

    /**
     * \setter m_marked
     */

    void unmark ()
    {
        m_marked = false;
    }

    /**
     * \getter m_marked
     */

    bool is_marked () const
    {
        return m_marked;
    }

    /**
     * \setter m_selected
     */

    void select ()
    {
        m_selected = true;
    }

    /**
     * \setter m_selected
     */

    void unselect ()
    {
        m_selected = false;
    }

    /**
     * \getter m_selected
     */

    bool is_selected () const
    {
        return m_selected;
    }

    /**
     *  Sets m_status to EVENT_MIDI_CLOCK;
     */

    void make_clock ()
    {
        m_status = EVENT_MIDI_CLOCK;
    }

    /**
     * \getter m_data[]
     */

    midibyte data (int index) const    /* index not checked, for speed */
    {
        return m_data[index];
    }

    /**
     *  Assuming m_data[] holds a note, get the note number, which is in the
     *  first data byte, m_data[0].
     */

    midibyte get_note () const
    {
        return m_data[0];
    }

    /**
     *  Sets the note number, clearing off the most-significant-bit and
     *  assigning it to the first data byte, m_data[0].
     *
     * \param note
     *      Provides the note value to set.
     */

    void set_note (midibyte note)
    {
        m_data[0] = note & 0x7F;
    }

#ifdef SEQ64_STAZED_TRANSPOSE
    void transpose_note (int tn);
#endif

    /**
     * \getter m_data[1], the note velocity.
     */

    midibyte get_note_velocity () const
    {
        return m_data[1];
    }

    /**
     *  Sets the note velocity, which is held in the second data byte, and
     *  clearing off the most-significant-bit, storing it in m_data[1].
     *
     * \param vel
     *      Provides the velocity value to set.
     */

    void set_note_velocity (int vel)
    {
        m_data[1] = vel & 0x7F;
    }

    /**
     *  Check for the Note On value in m_status.  Currently assumes that the
     *  channel nybble has already been stripped.
     *
     * \return
     *      Returns true if m_status is EVENT_NOTE_ON.
     */

    bool is_note_on () const
    {
        return m_status == EVENT_NOTE_ON;
    }

    /**
     *  Check for the Note Off value in m_status.  Currently assumes that the
     *  channel nybble has already been stripped.
     *
     * \return
     *      Returns true if m_status is EVENT_NOTE_OFF.
     */

    bool is_note_off () const
    {
        return m_status == EVENT_NOTE_OFF;
    }

    /**
     *  Returns true if m_status is a Note On, Note Off, or Aftertouch message.
     *  All of these are notes, associated with a MIDI key value.  Uses the
     *  static function is_note_msg().
     *
     * \return
     *      The return value of is_note_msg() is returned.
     */

    bool is_note () const
    {
        return is_note_msg(m_status);
    }

    /**
     *  Some keyboards send Note On with velocity 0 for Note Off, so we
     *  provide this function to test that during recording.
     *  The channel nybble is masked off before the test, but this is
     *  unnecessary since the velocity byte doesn't contain the channel!
     *  And it is a nasty bug!
     *
     *  "(m_data[1] & EVENT_CLEAR_CHAN_MASK) == 0" is wrong!
     *
     *  "m_status == EVENT_NOTE_ON && m_data[1] == 0" replaced by an inline
     *  function call for robustness.
     *
     * \return
     *      Returns true if the event is a Note On event with velocity of 0.
     */

    bool is_note_off_recorded () const
    {
        return is_note_off_velocity(m_status, m_data[1]);
    }

    /**
     *  Indicates if the m_status value is a one-byte message (Program Change
     *  or Channel Pressure.  Channel is stripped, because sometimes we keep
     *  the channel.
     */

    bool is_one_byte () const
    {
        return is_one_byte_msg(m_status);   // && 0xF0);
    }

    /**
     *  Indicates if the m_status value is a two-byte message (everything
     *  except Program Change, Channel Pressure, and ).
     *  Channel is stripped, because sometimes we keep
     *  the channel.
     */

    bool is_two_bytes () const
    {
        return is_two_byte_msg(m_status);   // && 0xF0);
    }

    /**
     *  Indicates if the event is a System Exclusive event or not.
     *  We're overloading the SysEx support to handle Meta events as well.
     *  Perhaps we need to split this support out at some point.
     */

    bool is_sysex () const
    {
        return m_status == EVENT_MIDI_SYSEX;
    }

    /**
     *  Indicates if the event is a Meta event or not.
     *  We're overloading the SysEx support to handle Meta events as well.
     */

    bool is_meta () const
    {
        return m_status == EVENT_MIDI_META;
    }

    /**
     *  Indicates if we need to use extended data (SysEx or Meta).
     */

    bool is_ex_data () const
    {
        return m_status == EVENT_MIDI_META || m_status == EVENT_MIDI_SYSEX;
    }

    /**
     *  Indicates if the event is a tempo event.  See sm_meta_event_names[].
     */

    bool is_tempo () const
    {
        return is_meta() && m_channel == EVENT_META_SET_TEMPO;      /* 0x51 */
    }

    midibpm tempo () const;
    void set_tempo (midibpm tempo);

    /**
     *  Indicates if the event is a Time Signature event.  See
     *  sm_meta_event_names[].
     */

    bool is_time_signature () const
    {
        return is_meta() && m_channel == EVENT_META_TIME_SIGNATURE; /* 0x58 */
    }

    void print () const;

    /**
     *  This function is used in sorting MIDI status events (e.g. note
     *  on/off, aftertouch, control change, etc.)  The sort order is not
     *  determined by the actual status values.
     */

    int get_rank () const;

};          // class event

/*
 * Global functions in the seq64 namespace.
 */

extern std::string to_string (const event & ev);
extern event create_tempo_event (midipulse tick, midibpm tempo);

}           // namespace seq64

#endif      // SEQ64_EVENT_HPP

/*
 * event.hpp
 *
 * vim: sw=4 ts=4 wm=4 et ft=cpp
 */
<|MERGE_RESOLUTION|>--- conflicted
+++ resolved
@@ -28,11 +28,7 @@
  * \library       sequencer64 application
  * \author        Seq24 team; modifications by Chris Ahlstrom
  * \date          2015-07-24
-<<<<<<< HEAD
- * \updates       2017-08-21
-=======
  * \updates       2017-08-22
->>>>>>> e6bcd23a
  * \license       GNU GPLv2 or above
  *
  *  This module also declares/defines the various constants, status-byte
