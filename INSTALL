--- conflicted
+++ resolved
@@ -1,12 +1,6 @@
-<<<<<<< HEAD
 INSTALL for Sequencer64 v. 0.94.0 and above
 Chris Ahlstrom
-2015-09-10 to 2018-01-13
-=======
-INSTALL for Sequencer64 v. 0.95.0 and above
-Chris Ahlstrom
-2015-09-10 to 2017-09-08
->>>>>>> 2f7b9e87
+2015-09-10 to 2018-02-18
 
 The current packaging for Sequencer64 requires building the code.  The
 bootstrapping setup is primarily aimed at developers.  Starting with version
@@ -581,7 +575,6 @@
 
     Avoid use of AC_CYGWIN and AC_MINGW32.
 
-<<<<<<< HEAD
     https://mail.gnome.org/archives/commits-list/2013-January/msg03009.html
     https://www.gnu.org/software/autoconf/manual/autoconf-2.69/html_node/Obsolete-Macros.html
     http://mingw-cross.sourceforge.net/hello_autotools.html#mingw
@@ -593,10 +586,6 @@
         https://github.com/Alexpux/MINGW-packages/blob/master/mingw-w64-gimp/PKGBUILD
 
         https://mail.gnome.org/archives/gimp-developer-list/2016-March/msg00014.html
-=======
-        https://mail.gnome.org/archives/commits-list/2013-January/msg03009.html
-        http://mingw-cross.sourceforge.net/hello_autotools.html#mingw
->>>>>>> 2f7b9e87
 
    JACK Testing (optional):
 
